--- conflicted
+++ resolved
@@ -238,42 +238,9 @@
 	caKeyPEM, _ := ioutil.ReadFile(caKeyFile)
 	caKey, _ := helpers.ParsePrivateKeyPEM(caKeyPEM)
 
-<<<<<<< HEAD
 	caCertPEM, _ := ioutil.ReadFile(caCertFile)
 	caCert, _ := helpers.ParseCertificatePEM(caCertPEM)
-=======
-func (cadb *MockCADatabase) Commit() error {
-	return nil
-}
-
-func (cadb *MockCADatabase) Rollback() error {
-	return nil
-}
-
-func (cadb *MockCADatabase) IncrementAndGetSerial() (int, error) {
-	return 1, nil
-}
-
-func TestIssueCertificate(t *testing.T) {
-	// Decode pre-generated values
-	caKeyPEM, _ := pem.Decode([]byte(CA_KEY_PEM))
-	caKey, _ := x509.ParsePKCS1PrivateKey(caKeyPEM.Bytes)
-
-	caCertPEM, _ := pem.Decode([]byte(CA_CERT_PEM))
-	caCert, _ := x509.ParseCertificate(caCertPEM.Bytes)
-
-	// Uncomment to create a CFSSL local signer
-
-	// CFSSL config
-	hostPort := "localhost:9000"
-	authKey := "79999d86250c367a2b517a1ae7d409c1"
-	profileName := "ee"
-
-	// Create an SA
-	sa, err := sa.NewSQLStorageAuthority("sqlite3", ":memory:")
-	test.AssertNotError(t, err, "Failed to create SA")
-	sa.InitTables()
->>>>>>> bef94d74
+
 
 	// Create an online CFSSL instance
 	// This is designed to mimic what LE plans to do
@@ -337,11 +304,9 @@
 	return 1, nil
 }
 
-func setup(t *testing.T) (logger *blog.AuditLogger, cadb core.CertificateAuthorityDatabase, storageAuthority core.StorageAuthority, caConfig Config) {
-	logger = blog.TestLogger()
-	
+func setup(t *testing.T) (cadb core.CertificateAuthorityDatabase, storageAuthority core.StorageAuthority, caConfig Config) {
 	// Create an SA
-	ssa, err := sa.NewSQLStorageAuthority(logger, "sqlite3", ":memory:")
+	ssa, err := sa.NewSQLStorageAuthority("sqlite3", ":memory:")
 	test.AssertNotError(t, err, "Failed to create SA")
 	ssa.InitTables()
 	storageAuthority = ssa
@@ -351,7 +316,6 @@
 
 	// Create a CA
 	// Uncomment to test with a remote signer
-<<<<<<< HEAD
 	caConfig = Config{
 		Server: hostPort,
 		AuthKey: authKey,
@@ -361,26 +325,26 @@
 		IssuerKey: "../test/test-ca.key",
 		TestMode: true,
 	}
-	return logger, cadb, storageAuthority, caConfig
+	return cadb, storageAuthority, caConfig
 }
 
 func TestFailNoSerial(t *testing.T) {
-	logger, cadb, _, caConfig := setup(t)
+	cadb, _, caConfig := setup(t)
 	caConfig.SerialPrefix = 0
-	_, err := NewCertificateAuthorityImpl(logger, cadb, caConfig)
+	_, err := NewCertificateAuthorityImpl(cadb, caConfig)
 	test.AssertError(t, err, "CA should have failed with no SerialPrefix")
 }
 
 func TestFailNoTestMode(t *testing.T) {
-	logger, cadb, _, caConfig := setup(t)
+	cadb, _, caConfig := setup(t)
 	caConfig.TestMode = false
-	_, err := NewCertificateAuthorityImpl(logger, cadb, caConfig)
+	_, err := NewCertificateAuthorityImpl(cadb, caConfig)
 	test.AssertError(t, err, "CA should have failed with TestMode = false, but key provided")
 }
 
 func TestRevoke(t *testing.T) {
-	logger, cadb, storageAuthority, caConfig := setup(t)
-	ca, err := NewCertificateAuthorityImpl(logger, cadb, caConfig)
+	cadb, storageAuthority, caConfig := setup(t)
+	ca, err := NewCertificateAuthorityImpl(cadb, caConfig)
 	ca.SA = storageAuthority
 
 	csrDER, _ := hex.DecodeString(CN_AND_SAN_CSR_HEX)
@@ -405,11 +369,8 @@
 }
 
 func TestIssueCertificate(t *testing.T) {
-	logger, cadb, storageAuthority, caConfig := setup(t)
-	ca, err := NewCertificateAuthorityImpl(logger, cadb, caConfig)
-=======
-	ca, err := NewCertificateAuthorityImpl(hostPort, authKey, profileName, 17, cadb)
->>>>>>> bef94d74
+	cadb, storageAuthority, caConfig := setup(t)
+	ca, err := NewCertificateAuthorityImpl(cadb, caConfig)
 	test.AssertNotError(t, err, "Failed to create CA")
 	ca.SA = storageAuthority
 

--- conflicted
+++ resolved
@@ -731,13 +731,8 @@
 }
 
 func TestDNSValidationFailure(t *testing.T) {
-<<<<<<< HEAD
-	stats, _ := statsd.NewNoopClient()
+	stats := mocks.NewStatter()
 	va := NewValidationAuthorityImpl(&cmd.PortConfig{}, nil, nil, nil, stats, clock.Default())
-=======
-	stats := mocks.NewStatter()
-	va := NewValidationAuthorityImpl(&cmd.PortConfig{}, nil, nil, stats, clock.Default())
->>>>>>> dc15f6a5
 	va.DNSResolver = &bdns.MockDNSResolver{}
 	mockRA := &MockRegistrationAuthority{}
 	va.RA = mockRA
@@ -874,13 +869,8 @@
 }
 
 func TestDNSValidationOK(t *testing.T) {
-<<<<<<< HEAD
-	stats, _ := statsd.NewNoopClient()
+	stats := mocks.NewStatter()
 	va := NewValidationAuthorityImpl(&cmd.PortConfig{}, nil, nil, nil, stats, clock.Default())
-=======
-	stats := mocks.NewStatter()
-	va := NewValidationAuthorityImpl(&cmd.PortConfig{}, nil, nil, stats, clock.Default())
->>>>>>> dc15f6a5
 	va.DNSResolver = &bdns.MockDNSResolver{}
 	mockRA := &MockRegistrationAuthority{}
 	va.RA = mockRA

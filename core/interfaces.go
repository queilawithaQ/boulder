// Copyright 2014 ISRG.  All rights reserved
// This Source Code Form is subject to the terms of the Mozilla Public
// License, v. 2.0. If a copy of the MPL was not distributed with this
// file, You can obtain one at http://mozilla.org/MPL/2.0/.

package core

import (
	"crypto/x509"
	"net/http"
	"time"

	jose "github.com/letsencrypt/boulder/Godeps/_workspace/src/github.com/letsencrypt/go-jose"
	"github.com/letsencrypt/boulder/Godeps/_workspace/src/github.com/miekg/dns"
	gorp "github.com/letsencrypt/boulder/Godeps/_workspace/src/gopkg.in/gorp.v1"
)

// A WebFrontEnd object supplies methods that can be hooked into
// the Go http module's server functions, principally http.HandleFunc()
//
// It also provides methods to configure the base for authorization and
// certificate URLs.
//
// It is assumed that the ACME server is laid out as follows:
// * One URL for new-authorization -> NewAuthz
// * One URL for new-certificate -> NewCert
// * One path for authorizations -> Authz
// * One path for certificates -> Cert
type WebFrontEnd interface {
	// Set the base URL for authorizations
	SetAuthzBase(path string)

	// Set the base URL for certificates
	SetCertBase(path string)

	// This method represents the ACME new-registration resource
	NewRegistration(response http.ResponseWriter, request *http.Request)

	// This method represents the ACME new-authorization resource
	NewAuthz(response http.ResponseWriter, request *http.Request)

	// This method represents the ACME new-certificate resource
	NewCert(response http.ResponseWriter, request *http.Request)

	// Provide access to requests for registration resources
	Registration(response http.ResponseWriter, request *http.Request)

	// Provide access to requests for authorization resources
	Authz(response http.ResponseWriter, request *http.Request)

	// Provide access to requests for authorization resources
	Cert(response http.ResponseWriter, request *http.Request)
}

// RegistrationAuthority defines the public interface for the Boulder RA
type RegistrationAuthority interface {
	// [WebFrontEnd]
	NewRegistration(Registration) (Registration, error)

	// [WebFrontEnd]
	NewAuthorization(Authorization, int64) (Authorization, error)

	// [WebFrontEnd]
	NewCertificate(CertificateRequest, int64) (Certificate, error)

	// [WebFrontEnd]
	UpdateRegistration(Registration, Registration) (Registration, error)

	// [WebFrontEnd]
	UpdateAuthorization(Authorization, int, Challenge) (Authorization, error)

	// [WebFrontEnd]
	RevokeCertificate(x509.Certificate) error

	// [ValidationAuthority]
	OnValidationUpdate(Authorization) error
}

// ValidationAuthority defines the public interface for the Boulder VA
type ValidationAuthority interface {
	// [RegistrationAuthority]
	UpdateValidations(Authorization, int, jose.JsonWebKey) error
	CheckCAARecords(AcmeIdentifier) (bool, bool, error)
}

// CertificateAuthority defines the public interface for the Boulder CA
type CertificateAuthority interface {
	// [RegistrationAuthority]
	IssueCertificate(x509.CertificateRequest, int64, time.Time) (Certificate, error)
	RevokeCertificate(string, int) error
	GenerateOCSP(OCSPSigningRequest) ([]byte, error)
}

// PolicyAuthority defines the public interface for the Boulder PA
type PolicyAuthority interface {
	WillingToIssue(AcmeIdentifier) error
	ChallengesFor(AcmeIdentifier) ([]Challenge, [][]int)
}

// StorageGetter are the Boulder SA's read-only methods
type StorageGetter interface {
	GetRegistration(int64) (Registration, error)
	GetRegistrationByKey(jose.JsonWebKey) (Registration, error)
	GetAuthorization(string) (Authorization, error)
	GetLatestValidAuthorization(int64, AcmeIdentifier) (Authorization, error)
	GetCertificate(string) (Certificate, error)
	GetCertificateByShortSerial(string) (Certificate, error)
	GetCertificateStatus(string) (CertificateStatus, error)
	AlreadyDeniedCSR([]string) (bool, error)
}

// StorageAdder are the Boulder SA's write/update methods
type StorageAdder interface {
	NewRegistration(Registration) (Registration, error)
	UpdateRegistration(Registration) error

	NewPendingAuthorization(Authorization) (Authorization, error)
	UpdatePendingAuthorization(Authorization) error
	FinalizeAuthorization(Authorization) error
	MarkCertificateRevoked(serial string, ocspResponse []byte, reasonCode int) error
	UpdateOCSP(serial string, ocspResponse []byte) error

	AddCertificate([]byte, int64) (string, error)
}

// StorageAuthority interface represents a simple key/value
// store.  It is divided into StorageGetter and StorageUpdater
// interfaces for privilege separation.
type StorageAuthority interface {
	StorageGetter
	StorageAdder
}

// CertificateAuthorityDatabase represents an atomic sequence source
type CertificateAuthorityDatabase interface {
	CreateTablesIfNotExists() error
	IncrementAndGetSerial(*gorp.Transaction) (int64, error)
	Begin() (*gorp.Transaction, error)
}

// DNSResolver defines methods used for DNS resolution
type DNSResolver interface {
	ExchangeOne(string, uint16) (*dns.Msg, time.Duration, error)
	LookupTXT(string) ([]string, time.Duration, error)
<<<<<<< HEAD
=======
	LookupHost(string) ([]net.IP, time.Duration, error)
>>>>>>> 2662a109
	LookupCNAME(string) (string, time.Duration, error)
	LookupDNAME(string) (string, time.Duration, error)
	LookupCAA(string) ([]*dns.CAA, time.Duration, error)
	LookupMX(string) ([]string, time.Duration, error)
}<|MERGE_RESOLUTION|>--- conflicted
+++ resolved
@@ -7,6 +7,7 @@
 
 import (
 	"crypto/x509"
+	"net"
 	"net/http"
 	"time"
 
@@ -142,10 +143,7 @@
 type DNSResolver interface {
 	ExchangeOne(string, uint16) (*dns.Msg, time.Duration, error)
 	LookupTXT(string) ([]string, time.Duration, error)
-<<<<<<< HEAD
-=======
 	LookupHost(string) ([]net.IP, time.Duration, error)
->>>>>>> 2662a109
 	LookupCNAME(string) (string, time.Duration, error)
 	LookupDNAME(string) (string, time.Duration, error)
 	LookupCAA(string) ([]*dns.CAA, time.Duration, error)

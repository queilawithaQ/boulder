// Copyright 2014 ISRG.  All rights reserved
// This Source Code Form is subject to the terms of the Mozilla Public
// License, v. 2.0. If a copy of the MPL was not distributed with this
// file, You can obtain one at http://mozilla.org/MPL/2.0/.

package main

import (
	"time"

	"github.com/letsencrypt/boulder/Godeps/_workspace/src/github.com/cactus/go-statsd-client/statsd"

	"github.com/letsencrypt/boulder/cmd"
	"github.com/letsencrypt/boulder/core"
	blog "github.com/letsencrypt/boulder/log"
	"github.com/letsencrypt/boulder/rpc"
	"github.com/letsencrypt/boulder/va"
)

func main() {
	app := cmd.NewAppShell("boulder-va")
	app.Action = func(c cmd.Config) {
		stats, err := statsd.NewClient(c.Statsd.Server, c.Statsd.Prefix)
		cmd.FailOnError(err, "Couldn't connect to statsd")

		// Set up logging
		auditlogger, err := blog.Dial(c.Syslog.Network, c.Syslog.Server, c.Syslog.Tag, stats)
		cmd.FailOnError(err, "Could not connect to Syslog")

		// AUDIT[ Error Conditions ] 9cc4d537-8534-4970-8665-4b382abe82f3
		defer auditlogger.AuditPanic()

		blog.SetAuditLogger(auditlogger)

		go cmd.DebugServer(c.VA.DebugAddr)

		go cmd.ProfileCmd("VA", stats)

		vai := va.NewValidationAuthorityImpl(c.CA.TestMode)
<<<<<<< HEAD
		vai.Stats = stats
		dnsTimeout, err := time.ParseDuration(c.VA.DNSTimeout)
=======
		dnsTimeout, err := time.ParseDuration(c.Common.DNSTimeout)
>>>>>>> 8c919e64
		cmd.FailOnError(err, "Couldn't parse DNS timeout")
		vai.DNSResolver = core.NewDNSResolverImpl(dnsTimeout, []string{c.Common.DNSResolver})
		vai.UserAgent = c.VA.UserAgent

		connectionHandler := func(srv *rpc.AmqpRPCServer) {
			raRPC, err := rpc.NewAmqpRPCClient("VA->RA", c.AMQP.RA.Server, srv.Channel)
			cmd.FailOnError(err, "Unable to create RPC client")

			rac, err := rpc.NewRegistrationAuthorityClient(raRPC)
			cmd.FailOnError(err, "Unable to create RA client")

			vai.RA = &rac
		}

		vas, err := rpc.NewAmqpRPCServer(c.AMQP.VA.Server, connectionHandler)
		cmd.FailOnError(err, "Unable to create VA RPC server")
		rpc.NewValidationAuthorityServer(vas, &vai)

		auditlogger.Info(app.VersionString())

		err = vas.Start(c)
		cmd.FailOnError(err, "Unable to run VA RPC server")
	}

	app.Run()
}<|MERGE_RESOLUTION|>--- conflicted
+++ resolved
@@ -37,12 +37,8 @@
 		go cmd.ProfileCmd("VA", stats)
 
 		vai := va.NewValidationAuthorityImpl(c.CA.TestMode)
-<<<<<<< HEAD
 		vai.Stats = stats
-		dnsTimeout, err := time.ParseDuration(c.VA.DNSTimeout)
-=======
 		dnsTimeout, err := time.ParseDuration(c.Common.DNSTimeout)
->>>>>>> 8c919e64
 		cmd.FailOnError(err, "Couldn't parse DNS timeout")
 		vai.DNSResolver = core.NewDNSResolverImpl(dnsTimeout, []string{c.Common.DNSResolver})
 		vai.UserAgent = c.VA.UserAgent

package errors

import "fmt"

// ErrorType provides a coarse category for BoulderErrors
type ErrorType int

const (
	InternalServer ErrorType = iota
	_
	Malformed
	Unauthorized
	NotFound
	RateLimit
	RejectedIdentifier
	InvalidEmail
	ConnectionFailure
<<<<<<< HEAD
	CAA
=======
	WrongAuthorizationState
>>>>>>> 0a64fd40
)

// BoulderError represents internal Boulder errors
type BoulderError struct {
	Type   ErrorType
	Detail string
}

func (be *BoulderError) Error() string {
	return be.Detail
}

// New is a convenience function for creating a new BoulderError
func New(errType ErrorType, msg string, args ...interface{}) error {
	return &BoulderError{
		Type:   errType,
		Detail: fmt.Sprintf(msg, args...),
	}
}

// Is is a convenience function for testing the internal type of an BoulderError
func Is(err error, errType ErrorType) bool {
	bErr, ok := err.(*BoulderError)
	if !ok {
		return false
	}
	return bErr.Type == errType
}

func InternalServerError(msg string, args ...interface{}) error {
	return New(InternalServer, msg, args...)
}

func MalformedError(msg string, args ...interface{}) error {
	return New(Malformed, msg, args...)
}

func UnauthorizedError(msg string, args ...interface{}) error {
	return New(Unauthorized, msg, args...)
}

func NotFoundError(msg string, args ...interface{}) error {
	return New(NotFound, msg, args...)
}

func RateLimitError(msg string, args ...interface{}) error {
	return New(RateLimit, msg, args...)
}

func RejectedIdentifierError(msg string, args ...interface{}) error {
	return New(RejectedIdentifier, msg, args...)
}

func InvalidEmailError(msg string, args ...interface{}) error {
	return New(InvalidEmail, msg, args...)
}

func ConnectionFailureError(msg string, args ...interface{}) error {
	return New(ConnectionFailure, msg, args...)
}

<<<<<<< HEAD
func CAAError(msg string, args ...interface{}) error {
	return New(CAA, msg, args...)
=======
func WrongAuthorizationStateError(msg string, args ...interface{}) error {
	return New(WrongAuthorizationState, msg, args...)
>>>>>>> 0a64fd40
}<|MERGE_RESOLUTION|>--- conflicted
+++ resolved
@@ -15,11 +15,8 @@
 	RejectedIdentifier
 	InvalidEmail
 	ConnectionFailure
-<<<<<<< HEAD
+	WrongAuthorizationState
 	CAA
-=======
-	WrongAuthorizationState
->>>>>>> 0a64fd40
 )
 
 // BoulderError represents internal Boulder errors
@@ -81,11 +78,9 @@
 	return New(ConnectionFailure, msg, args...)
 }
 
-<<<<<<< HEAD
-func CAAError(msg string, args ...interface{}) error {
-	return New(CAA, msg, args...)
-=======
 func WrongAuthorizationStateError(msg string, args ...interface{}) error {
 	return New(WrongAuthorizationState, msg, args...)
->>>>>>> 0a64fd40
-}+}
+
+func CAAError(msg string, args ...interface{}) error {
+	return New(CAA, msg, args...)